"""This module provides GUI utility functions for the Draft Workbench.

This module should contain auxiliary functions which require
the graphical user interface (GUI).
"""
## @package gui_utils
# \ingroup DRAFT
# \brief This module provides utility functions for the Draft Workbench

# ***************************************************************************
# *   (c) 2009, 2010                                                        *
# *   Yorik van Havre <yorik@uncreated.net>, Ken Cline <cline@frii.com>     *
# *   (c) 2019 Eliud Cabrera Castillo <e.cabrera-castillo@tum.de>           *
# *                                                                         *
# *   This file is part of the FreeCAD CAx development system.              *
# *                                                                         *
# *   This program is free software; you can redistribute it and/or modify  *
# *   it under the terms of the GNU Lesser General Public License (LGPL)    *
# *   as published by the Free Software Foundation; either version 2 of     *
# *   the License, or (at your option) any later version.                   *
# *   for detail see the LICENCE text file.                                 *
# *                                                                         *
# *   FreeCAD is distributed in the hope that it will be useful,            *
# *   but WITHOUT ANY WARRANTY; without even the implied warranty of        *
# *   MERCHANTABILITY or FITNESS FOR A PARTICULAR PURPOSE.  See the         *
# *   GNU Library General Public License for more details.                  *
# *                                                                         *
# *   You should have received a copy of the GNU Library General Public     *
# *   License along with FreeCAD; if not, write to the Free Software        *
# *   Foundation, Inc., 59 Temple Place, Suite 330, Boston, MA  02111-1307  *
# *   USA                                                                   *
# *                                                                         *
# ***************************************************************************


import FreeCAD
from .utils import _msg
from .utils import _wrn
# from .utils import _log
from .utils import _tr
from .utils import getParam
<<<<<<< HEAD
from .utils import get_type
from pivy import coin
from PySide import QtGui
# from PySide import QtSvg  # for load_texture
=======
>>>>>>> 2f0d34e0
import os
import math
import six

if FreeCAD.GuiUp:
    import FreeCADGui
    from pivy import coin
    from PySide import QtGui
#   from PySide import QtSvg  # for load_texture


def get_3d_view():
    """Return the current 3D view.

    Returns
    -------
    Gui::View3DInventor
        Return the current `ActiveView` in the active document,
        or the first `Gui::View3DInventor` view found.

        Return `None` if the graphical interface is not available.
    """
    if FreeCAD.GuiUp:
        v = FreeCADGui.ActiveDocument.ActiveView
        if "View3DInventor" in str(type(v)):
            return v

        # print("Debug: Draft: Warning, not working in active view")
        v = FreeCADGui.ActiveDocument.mdiViewsOfType("Gui::View3DInventor")
        if v:
            return v[0]

    _wrn(_tr("No graphical interface"))
    return None


get3DView = get_3d_view


def autogroup(obj):
    """Adds a given object to the defined Draft autogroup, if applicable.

    This function only works if the graphical interface is available.
    It checks that the `FreeCAD.draftToolBar` class is available,
    which contains the group to use to automatically store
    new created objects.

    Originally, it worked with standard groups (`App::DocumentObjectGroup`),
    and Arch Workbench containers like `'Site'`, `'Building'`, `'Floor'`,
    and `'BuildingPart'`.

    Now it works with Draft Layers.

    Parameters
    ----------
    obj : App::DocumentObject
        Any type of object that will be stored in the group.
    """
    if FreeCAD.GuiUp:
        # look for active Part container
        active_part = FreeCADGui.ActiveDocument.ActiveView.getActiveObject("part")
        # look for active Arch container
        active_arch_obj = FreeCADGui.ActiveDocument.ActiveView.getActiveObject("Arch")
        if hasattr(FreeCADGui,"draftToolBar"):
            if (hasattr(FreeCADGui.draftToolBar,"autogroup") 
                and not FreeCADGui.draftToolBar.isConstructionMode()
                ):
                if FreeCADGui.draftToolBar.autogroup is not None:
                    active_group = FreeCAD.ActiveDocument.getObject(FreeCADGui.draftToolBar.autogroup)
                    if active_group:
                        found = False
                        for o in active_group.Group:
                            if o.Name == obj.Name:
                                found = True
                        if not found:
                            gr = active_group.Group
                            gr.append(obj)
                            active_group.Group = gr
                elif active_arch_obj:
                    active_arch_obj.addObject(obj)
                elif active_part:
                    # add object to active part and change it's placement so accordingly
                    # so object does not jump to different position
                    inverse_placement = active_part.getGlobalPlacement().inverse()
                    if get_type(obj) == 'Point':
                        # point vector have a kind of placement, so should be
                        # processed before generic object with placement
                        point_vector = FreeCAD.Vector(obj.X, obj.Y, obj.Z)
                        real_point = inverse_placement.multVec(point_vector)
                        obj.X = real_point.x
                        obj.Y = real_point.y
                        obj.Z = real_point.z                    
                    elif hasattr(obj,"Placement"):
                        obj.Placement = FreeCAD.Placement(inverse_placement.multiply(obj.Placement))
                    active_part.addObject(obj)


def dim_symbol(symbol=None, invert=False):
    """Return the specified dimension symbol.

    Parameters
    ----------
    symbol : int, optional
        It defaults to `None`, in which it gets the value from the parameter
        database, `get_param("dimsymbol", 0)`.

        A numerical value defines different markers
         * 0, `SoSphere`
         * 1, `SoMarkerSet` with a circle
         * 2, `SoSeparator` with a `soCone`
         * 3, `SoSeparator` with a `SoFaceSet`
         * 4, `SoSeparator` with a `SoLineSet`, calling `dim_dash`
         * Otherwise, `SoSphere`

    invert : bool, optional
        It defaults to `False`.
        If it is `True` and `symbol=2`, the cone will be rotated
        -90 degrees around the Z axis, otherwise the rotation is positive,
        +90 degrees.

    Returns
    -------
    Coin.SoNode
        A `Coin.SoSphere`, or `Coin.SoMarkerSet` (circle),
        or `Coin.SoSeparator` (cone, face, line)
        that will be used as a dimension symbol.
    """
    if symbol is None:
        symbol = getParam("dimsymbol", 0)

    if symbol == 0:
        return coin.SoSphere()
    elif symbol == 1:
        marker = coin.SoMarkerSet()
        marker.markerIndex = FreeCADGui.getMarkerIndex("circle", 9)
        return marker
    elif symbol == 2:
        marker = coin.SoSeparator()
        t = coin.SoTransform()
        t.translation.setValue((0, -2, 0))
        t.center.setValue((0, 2, 0))
        if invert:
            t.rotation.setValue(coin.SbVec3f((0, 0, 1)), -math.pi/2)
        else:
            t.rotation.setValue(coin.SbVec3f((0, 0, 1)), math.pi/2)
        c = coin.SoCone()
        c.height.setValue(4)
        marker.addChild(t)
        marker.addChild(c)
        return marker
    elif symbol == 3:
        marker = coin.SoSeparator()
        c = coin.SoCoordinate3()
        c.point.setValues([(-1, -2, 0), (0, 2, 0),
                           (1, 2, 0), (0, -2, 0)])
        f = coin.SoFaceSet()
        marker.addChild(c)
        marker.addChild(f)
        return marker
    elif symbol == 4:
        return dimDash((-1.5, -1.5, 0), (1.5, 1.5, 0))
    else:
        _wrn(_tr("Symbol not implemented. Use a default symbol."))
        return coin.SoSphere()


dimSymbol = dim_symbol


def dim_dash(p1, p2):
    """Return a SoSeparator with a line used to make dimension dashes.

    It is used by `dim_symbol` to create line end symbols
    like `'Tick-2'`, `'DimOvershoot'`, and `'ExtOvershoot'` dashes.

    Parameters
    ----------
    p1 : tuple of three floats or Base::Vector3
        A point to define a line vertex.

    p2 : tuple of three floats or Base::Vector3
        A point to define a line vertex.

    Returns
    -------
    Coin.SoSeparator
        A Coin object with a `SoLineSet` created from `p1` and `p2`
        as vertices.
    """
    dash = coin.SoSeparator()
    v = coin.SoVertexProperty()
    v.vertex.set1Value(0, p1)
    v.vertex.set1Value(1, p2)
    line = coin.SoLineSet()
    line.vertexProperty = v
    dash.addChild(line)
    return dash


dimDash = dim_dash


def remove_hidden(objectslist):
    """Return only the visible objects in the list.

    This function only works if the graphical interface is available
    as the `Visibility` attribute is a property of the view provider
    (`obj.ViewObject`).

    Parameters
    ----------
    objectslist : list of App::DocumentObject
        List of any type of object.

    Returns
    -------
    list
        Return a copy of the input list without those objects
        for which `obj.ViewObject.Visibility` is `False`.

        If the graphical interface is not loaded
        the returned list is just a copy of the input list.
    """
    newlist = objectslist[:]
    for obj in objectslist:
        if obj.ViewObject:
            if not obj.ViewObject.isVisible():
                newlist.remove(obj)
                _msg(_tr("Visibility off; removed from list: ") + obj.Label)
    return newlist


removeHidden = remove_hidden


def format_object(target, origin=None):
    """Apply visual properties from the Draft toolbar or another object.

    This function only works if the graphical interface is available
    as the visual properties are attributes of the view provider
    (`obj.ViewObject`).

    Parameters
    ----------
    target : App::DocumentObject
        Any type of scripted object.

        This object will adopt the applicable visual properties,
        `FontSize`, `TextColor`, `LineWidth`, `PointColor`, `LineColor`,
        and `ShapeColor`, defined in the Draft toolbar
        (`FreeCADGui.draftToolBar`) or will adopt
        the properties from the `origin` object.

        The `target` is also placed in the construction group
        if the construction mode in the Draft toolbar is active.

    origin : App::DocumentObject, optional
        It defaults to `None`.
        If it exists, it will provide the visual properties to assign
        to `target`, with the exception of `BoundingBox`, `Proxy`,
        `RootNode` and `Visibility`.
    """
    if not target:
        return
    obrep = target.ViewObject
    if not obrep:
        return
    ui = None
    if FreeCAD.GuiUp:
        if hasattr(FreeCADGui, "draftToolBar"):
            ui = FreeCADGui.draftToolBar
    if ui:
        doc = FreeCAD.ActiveDocument
        if ui.isConstructionMode():
            col = fcol = ui.getDefaultColor("constr")
            gname = getParam("constructiongroupname", "Construction")
            grp = doc.getObject(gname)
            if not grp:
                grp = doc.addObject("App::DocumentObjectGroup", gname)
            grp.addObject(target)
            if hasattr(obrep, "Transparency"):
                obrep.Transparency = 80
        else:
            col = ui.getDefaultColor("ui")
            fcol = ui.getDefaultColor("face")
        col = (float(col[0]), float(col[1]), float(col[2]), 0.0)
        fcol = (float(fcol[0]), float(fcol[1]), float(fcol[2]), 0.0)
        lw = ui.linewidth
        fs = ui.fontsize
        if not origin or not hasattr(origin, 'ViewObject'):
            if "FontSize" in obrep.PropertiesList:
                obrep.FontSize = fs
            if "TextColor" in obrep.PropertiesList:
                obrep.TextColor = col
            if "LineWidth" in obrep.PropertiesList:
                obrep.LineWidth = lw
            if "PointColor" in obrep.PropertiesList:
                obrep.PointColor = col
            if "LineColor" in obrep.PropertiesList:
                obrep.LineColor = col
            if "ShapeColor" in obrep.PropertiesList:
                obrep.ShapeColor = fcol
        else:
            matchrep = origin.ViewObject
            for p in matchrep.PropertiesList:
                if p not in ("DisplayMode", "BoundingBox",
                             "Proxy", "RootNode", "Visibility"):
                    if p in obrep.PropertiesList:
                        if not obrep.getEditorMode(p):
                            if hasattr(getattr(matchrep, p), "Value"):
                                val = getattr(matchrep, p).Value
                            else:
                                val = getattr(matchrep, p)
                            try:
                                setattr(obrep, p, val)
                            except Exception:
                                pass
            if matchrep.DisplayMode in obrep.listDisplayModes():
                obrep.DisplayMode = matchrep.DisplayMode
            if (hasattr(matchrep, "DiffuseColor")
                    and hasattr(obrep, "DiffuseColor")):
                obrep.DiffuseColor = matchrep.DiffuseColor


formatObject = format_object


def get_selection(gui=FreeCAD.GuiUp):
    """Return the current selected objects.

    This function only works if the graphical interface is available
    as the selection module only works on the 3D view.

    It wraps around `FreeCADGui.Selection.getSelection`

    Parameters
    ----------
    gui : bool, optional
        It defaults to the value of `FreeCAD.GuiUp`, which is `True`
        when the interface exists, and `False` otherwise.

        This value can be set to `False` to simulate
        when the interface is not available.

    Returns
    -------
    list of App::DocumentObject
        Returns a list of objects in the current selection.
        It can be an empty list if no object is selected.

        If the interface is not available, it returns `None`.
    """
    if gui:
        return FreeCADGui.Selection.getSelection()
    return None


getSelection = get_selection


def get_selection_ex(gui=FreeCAD.GuiUp):
    """Return the current selected objects together with their subelements.

    This function only works if the graphical interface is available
    as the selection module only works on the 3D view.

    It wraps around `FreeCADGui.Selection.getSelectionEx`

    Parameters
    ----------
    gui : bool, optional
        It defaults to the value of `FreeCAD.GuiUp`, which is `True`
        when the interface exists, and `False` otherwise.

        This value can be set to `False` to simulate
        when the interface is not available.

    Returns
    -------
    list of Gui::SelectionObject
        Returns a list of `Gui::SelectionObject` in the current selection.
        It can be an empty list if no object is selected.

        If the interface is not available, it returns `None`.

    Selection objects
    -----------------
    One `Gui::SelectionObject` has attributes that indicate which specific
    subelements, that is, vertices, wires, and faces, were selected.
    This can be useful to operate on the subelements themselves.
    If `G` is a `Gui::SelectionObject`
     * `G.Object` is the selected object
     * `G.ObjectName` is the name of the selected object
     * `G.HasSubObjects` is `True` if there are subelements in the selection
     * `G.SubObjects` is a tuple of the subelements' shapes
     * `G.SubElementNames` is a tuple of the subelements' names

    `SubObjects` and `SubElementNames` should be empty tuples
    if `HasSubObjects` is `False`.
    """
    if gui:
        return FreeCADGui.Selection.getSelectionEx()
    return None


getSelectionEx = get_selection_ex


def select(objs=None, gui=FreeCAD.GuiUp):
    """Unselects everything and selects only the given list of objects.

    This function only works if the graphical interface is available
    as the selection module only works on the 3D view.

    Parameters
    ----------
    objs : list of App::DocumentObject, optional
        It defaults to `None`.
        Any type of scripted object.
        It may be a list of objects or a single object.

    gui : bool, optional
        It defaults to the value of `FreeCAD.GuiUp`, which is `True`
        when the interface exists, and `False` otherwise.

        This value can be set to `False` to simulate
        when the interface is not available.
    """
    if gui:
        FreeCADGui.Selection.clearSelection()
        if objs:
            if not isinstance(objs, list):
                objs = [objs]
            for obj in objs:
                if obj:
                    FreeCADGui.Selection.addSelection(obj)


def load_texture(filename, size=None, gui=FreeCAD.GuiUp):
    """Return a Coin.SoSFImage to use as a texture for a 2D plane.

    This function only works if the graphical interface is available
    as the visual properties that can be applied to a shape
    are attributes of the view provider (`obj.ViewObject`).

    Parameters
    ----------
    filename : str
        A path to a pixel image file (PNG) that can be used as a texture
        on the face of an object.

    size : tuple of two int, or a single int, optional
        It defaults to `None`.
        If a tuple is given, the two values define the width and height
        in pixels to which the loaded image will be scaled.
        If it is a single value, it is used for both dimensions.

        If it is `None`, the size will be determined from the `QImage`
        created from `filename`.

        CURRENTLY the input `size` parameter IS NOT USED.
        It always uses the `QImage` to determine this information.

    gui : bool, optional
        It defaults to the value of `FreeCAD.GuiUp`, which is `True`
        when the interface exists, and `False` otherwise.

        This value can be set to `False` to simulate
        when the interface is not available.

    Returns
    -------
    coin.SoSFImage
        An image object with the appropriate size, number of components
        (grayscale, grayscale and transparency, color,
        color and transparency), and byte data.

        It returns `None` if the interface is not available,
        or if there is a problem creating the image.
    """
    if gui:
        # from pivy import coin
        # from PySide import QtGui, QtSvg
        try:
            p = QtGui.QImage(filename)

            if p.isNull():
                _wrn("load_texture: " + _tr("image is Null"))

                if not os.path.exists(filename):
                    raise FileNotFoundError(-1,
                                            _tr("filename does not exist "
                                                "on the system or "
                                                "on the resource file"),
                                            filename)

            # This is buggy so it was de-activated.
            #
            # TODO: allow SVGs to use resolutions
            # if size and (".svg" in filename.lower()):
            #    # this is a pattern, not a texture
            #    if isinstance(size, int):
            #        size = (size, size)
            #    svgr = QtSvg.QSvgRenderer(filename)
            #    p = QtGui.QImage(size[0], size[1],
            #                     QtGui.QImage.Format_ARGB32)
            #    pa = QtGui.QPainter()
            #    pa.begin(p)
            #    svgr.render(pa)
            #    pa.end()
            # else:
            #    p = QtGui.QImage(filename)
            size = coin.SbVec2s(p.width(), p.height())
            buffersize = p.byteCount()
            width = size[0]
            height = size[1]
            numcomponents = int(float(buffersize) / (width * height))

            img = coin.SoSFImage()
            byteList = []
            # isPy2 = sys.version_info.major < 3
            isPy2 = six.PY2

            # The SoSFImage needs to be filled with bytes.
            # The pixel information is converted into a Qt color, gray,
            # red, green, blue, or transparency (alpha),
            # depending on the input image.
            #
            # If Python 2 is used, the color is turned into a character,
            # which is of type 'byte', and added to the byte list.
            # If Python 3 is used, characters are unicode strings,
            # so they need to be encoded into 'latin-1'
            # to produce the correct bytes for the list.
            for y in range(height):
                # line = width*numcomponents*(height-(y));
                for x in range(width):
                    rgb = p.pixel(x, y)
                    if numcomponents == 1 or numcomponents == 2:
                        gray = chr(QtGui.qGray(rgb))
                        if isPy2:
                            byteList.append(gray)
                        else:
                            byteList.append(gray.encode('latin-1'))

                        if numcomponents == 2:
                            alpha = chr(QtGui.qAlpha(rgb))
                            if isPy2:
                                byteList.append(alpha)
                            else:
                                byteList.append(alpha.encode('latin-1'))
                    elif numcomponents == 3 or numcomponents == 4:
                        red = chr(QtGui.qRed(rgb))
                        green = chr(QtGui.qGreen(rgb))
                        blue = chr(QtGui.qBlue(rgb))

                        if isPy2:
                            byteList.append(red)
                            byteList.append(green)
                            byteList.append(blue)
                        else:
                            byteList.append(red.encode('latin-1'))
                            byteList.append(green.encode('latin-1'))
                            byteList.append(blue.encode('latin-1'))

                        if numcomponents == 4:
                            alpha = chr(QtGui.qAlpha(rgb))
                            if isPy2:
                                byteList.append(alpha)
                            else:
                                byteList.append(alpha.encode('latin-1'))
                    # line += numcomponents

            _bytes = b"".join(byteList)
            img.setValue(size, numcomponents, _bytes)
        except FileNotFoundError as exc:
            _wrn("load_texture: {0}, {1}".format(exc.strerror,
                                                 exc.filename))
            return None
        except Exception as exc:
            _wrn(str(exc))
            _wrn("load_texture: " + _tr("unable to load texture"))
            return None
        else:
            return img
    return None


loadTexture = load_texture<|MERGE_RESOLUTION|>--- conflicted
+++ resolved
@@ -39,13 +39,7 @@
 # from .utils import _log
 from .utils import _tr
 from .utils import getParam
-<<<<<<< HEAD
 from .utils import get_type
-from pivy import coin
-from PySide import QtGui
-# from PySide import QtSvg  # for load_texture
-=======
->>>>>>> 2f0d34e0
 import os
 import math
 import six
